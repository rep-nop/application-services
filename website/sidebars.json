--- conflicted
+++ resolved
@@ -1,11 +1,8 @@
 {
   "docs": {
     "Accounts": ["accounts/welcome"],
-<<<<<<< HEAD
-    "Sync": ["sync/welcome"]
-=======
+    "Sync": ["sync/welcome"],
     "Applications": ["applications/welcome"]
->>>>>>> 8fb3e587
   },
   "accounts": {
     "Firefox Accounts": [
